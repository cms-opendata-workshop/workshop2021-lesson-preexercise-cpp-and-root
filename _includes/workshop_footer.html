{% comment %}
  Pie de página para un taller estándar.
{% endcomment %}
<footer>
  <div class="row">
    <div class="col-md-6" align="left">
      <h4>
	Copyright &copy; 2016–{{ 'now' | date: "%Y" }}
	{% if site.carpentry == "swc" %}
	<a href="{{ site.swc_site }}">Software Carpentry</a>
	{% elsif site.carpentry == "dc" %}
	<a href="{{ site.dc_site }}">Data Carpentry</a>
	{% elsif site.carpentry == "lc" %}
	<a href="{{ site.lc_site }}">Library Carpentry</a>
	{% elsif site.carpentry == "cp" %}
	<a href="{{ site.carpentries_site }}">The Carpentries</a>
	{% endif %}
      </h4>
    </div>
    <div class="col-md-6" align="right">
      <h4>
<<<<<<< HEAD
	<a href="mailto:{{ site.email }}">Contacto</a>
=======
	<a href="mailto:{{ site.email }}">Contact The Carpentries</a>
>>>>>>> 53e99135
      </h4>
    </div>
  </div>
</footer><|MERGE_RESOLUTION|>--- conflicted
+++ resolved
@@ -19,11 +19,7 @@
     </div>
     <div class="col-md-6" align="right">
       <h4>
-<<<<<<< HEAD
-	<a href="mailto:{{ site.email }}">Contacto</a>
-=======
-	<a href="mailto:{{ site.email }}">Contact The Carpentries</a>
->>>>>>> 53e99135
+	<a href="mailto:{{ site.email }}">Contacta con The Carpentries</a>
       </h4>
     </div>
   </div>
