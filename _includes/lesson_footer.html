{% comment %}
  Pie de página para las páginas de lecciones.
{% endcomment %}

{% include gh_variables.html %}

<footer>
  <div class="row">
    <div class="col-md-6 license" id="license-info" align="left">
	{% if site.carpentry == "swc" %}
	Licensed under <a href="{{ site.cc_by_human }}">CC-BY 4.0</a> 2018–{{ 'now' | date: "%Y" }}
	by <a href="{{ site.carpentries_site }}">The Carpentries</a>
        <br>
        Licensed under <a href="{{ site.cc_by_human }}">CC-BY 4.0</a> 2016–2018
	by <a href="{{ site.swc_site }}">Software Carpentry Foundation</a>
	{% elsif site.carpentry == "dc" %}
	Licensed under <a href="{{ site.cc_by_human }}">CC-BY 4.0</a> 2018–{{ 'now' | date: "%Y" }}
	by <a href="{{ site.carpentries_site }}">The Carpentries</a>
        <br>
        Licensed under <a href="{{ site.cc_by_human }}">CC-BY 4.0</a> 2016–2018
	by <a href="{{ site.dc_site }}">Data Carpentry</a>
	{% elsif site.carpentry == "lc" %}
	Licensed under <a href="{{ site.cc_by_human }}">CC-BY 4.0</a> 2016–{{ 'now' | date: "%Y" }}
	by <a href="{{ site.lc_site }}">Library Carpentry</a>
	{% elsif site.carpentry == "cp" %}
	Licensed under <a href="{{ site.cc_by_human }}">CC-BY 4.0</a> 2018–{{ 'now' | date: "%Y" }}
	by <a href="{{ site.carpentries_site }}">The Carpentries</a>
	{% endif %}
    </div>
    <div class="col-md-6 help-links" align="right">
	{% if page.source %}
	{% if page.source == "Rmd" %}
<<<<<<< HEAD
	<a href="{{site.github.repository_url}}/edit/gh-pages/{{page.path|replace: "_episodes", "_episodes_rmd" | replace: ".md", ".Rmd"}}">Editar en GitHub</a>
	{% endif %}
	{% else %}
	<a href="{{site.github.repository_url}}/edit/gh-pages/{{page.path}}">Editar en GitHub</a>
	{% endif %}
	/
	<a href="{{ site.github.repository_url }}/blob/gh-pages/CONTRIBUTING.md">Contribuir</a>
	/
	<a href="{{ site.github.repository_url }}/">Fuente</a>
	/
	<a href="{{ site.github.repository_url }}/blob/gh-pages/CITATION">Cita</a>
=======
	<a href="{{repo_url}}/edit/{{ default_branch }}/{{page.path|replace: "_episodes", "_episodes_rmd" | replace: ".md", ".Rmd"}}" data-checker-ignore>Edit on GitHub</a>
	{% endif %}
	{% else %}
	<a href="{{repo_url}}/edit/{{ default_branch }}/{{page.path}}" data-checker-ignore>Edit on GitHub</a>
	{% endif %}
	/
	<a href="{{ repo_url }}/blob/{{ source_branch }}/CONTRIBUTING.md" data-checker-ignore>Contributing</a>
	/
	<a href="{{ repo_url }}/">Source</a>
	/
	<a href="{{ repo_url }}/blob/{{ source_branch }}/CITATION" data-checker-ignore>Cite</a>
>>>>>>> 53e99135
	/
	<a href="mailto:{{ site.email }}">Contacto</a>
    </div>
  </div>
  <div class="row">
    <div class="col-md-12" align="center">
<<<<<<< HEAD
      <a href="https://github.com/carpentries/styles/">The Carpentries style</a>
      version <a href="https://github.com/carpentries/styles/releases/tag/v9.5.2">9.5.2</a>.
=======
      Using <a href="https://github.com/carpentries/styles/">The Carpentries style</a>
      version <a href="https://github.com/carpentries/styles/releases/tag/v9.5.3">9.5.3</a>.
>>>>>>> 53e99135
    </div>
  </div>
</footer><|MERGE_RESOLUTION|>--- conflicted
+++ resolved
@@ -30,44 +30,25 @@
     <div class="col-md-6 help-links" align="right">
 	{% if page.source %}
 	{% if page.source == "Rmd" %}
-<<<<<<< HEAD
-	<a href="{{site.github.repository_url}}/edit/gh-pages/{{page.path|replace: "_episodes", "_episodes_rmd" | replace: ".md", ".Rmd"}}">Editar en GitHub</a>
+	<a href="{{repo_url}}/edit/{{ default_branch }}/{{page.path|replace: "_episodes", "_episodes_rmd" | replace: ".md", ".Rmd"}}" data-checker-ignore>Editar en GitHub</a>
 	{% endif %}
 	{% else %}
-	<a href="{{site.github.repository_url}}/edit/gh-pages/{{page.path}}">Editar en GitHub</a>
+	<a href="{{repo_url}}/edit/{{ default_branch }}/{{page.path}}" data-checker-ignore>Editar en GitHub</a>
 	{% endif %}
 	/
-	<a href="{{ site.github.repository_url }}/blob/gh-pages/CONTRIBUTING.md">Contribuir</a>
+	<a href="{{ repo_url }}/blob/{{ source_branch }}/CONTRIBUTING.md" data-checker-ignore>Contribuir</a>
 	/
-	<a href="{{ site.github.repository_url }}/">Fuente</a>
+	<a href="{{ repo_url }}/">Fuente</a>
 	/
-	<a href="{{ site.github.repository_url }}/blob/gh-pages/CITATION">Cita</a>
-=======
-	<a href="{{repo_url}}/edit/{{ default_branch }}/{{page.path|replace: "_episodes", "_episodes_rmd" | replace: ".md", ".Rmd"}}" data-checker-ignore>Edit on GitHub</a>
-	{% endif %}
-	{% else %}
-	<a href="{{repo_url}}/edit/{{ default_branch }}/{{page.path}}" data-checker-ignore>Edit on GitHub</a>
-	{% endif %}
-	/
-	<a href="{{ repo_url }}/blob/{{ source_branch }}/CONTRIBUTING.md" data-checker-ignore>Contributing</a>
-	/
-	<a href="{{ repo_url }}/">Source</a>
-	/
-	<a href="{{ repo_url }}/blob/{{ source_branch }}/CITATION" data-checker-ignore>Cite</a>
->>>>>>> 53e99135
+	<a href="{{ repo_url }}/blob/{{ source_branch }}/CITATION" data-checker-ignore>Cita</a>
 	/
 	<a href="mailto:{{ site.email }}">Contacto</a>
     </div>
   </div>
   <div class="row">
     <div class="col-md-12" align="center">
-<<<<<<< HEAD
-      <a href="https://github.com/carpentries/styles/">The Carpentries style</a>
-      version <a href="https://github.com/carpentries/styles/releases/tag/v9.5.2">9.5.2</a>.
-=======
       Using <a href="https://github.com/carpentries/styles/">The Carpentries style</a>
       version <a href="https://github.com/carpentries/styles/releases/tag/v9.5.3">9.5.3</a>.
->>>>>>> 53e99135
     </div>
   </div>
 </footer>